{
  description = "tee-rust devshell";

  inputs = {
    nixpkgs.url      = "github:NixOS/nixpkgs/nixos-unstable";
    rust-overlay.url = "github:oxalica/rust-overlay";
    flake-utils.url  = "github:numtide/flake-utils";
  };

  outputs = { self, nixpkgs, rust-overlay, flake-utils, ... }:
    flake-utils.lib.eachDefaultSystem (system:
      let
        overlays = [ (import rust-overlay) ];
        pkgs = import nixpkgs {
          inherit system overlays;
        };
      in
      {
        devShells.default = with pkgs; mkShell {
          buildInputs = [
            openssl
<<<<<<< HEAD
=======
            espflash
>>>>>>> efd3205c
            (rust-bin.stable.latest.default.override {
              extensions = [ "rust-src" ];
              targets = [ 
                "riscv32imc-unknown-none-elf" 
                "riscv32imac-unknown-none-elf" 
              ];
            })
          ];
        };
      }
    );
}
<|MERGE_RESOLUTION|>--- conflicted
+++ resolved
@@ -19,10 +19,7 @@
         devShells.default = with pkgs; mkShell {
           buildInputs = [
             openssl
-<<<<<<< HEAD
-=======
             espflash
->>>>>>> efd3205c
             (rust-bin.stable.latest.default.override {
               extensions = [ "rust-src" ];
               targets = [ 
